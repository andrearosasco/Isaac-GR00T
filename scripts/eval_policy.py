--- conflicted
+++ resolved
@@ -55,17 +55,12 @@
     modality_keys: List[str] = field(default_factory=lambda: ["right_arm_position", "right_hand"])
     """Modality keys to evaluate."""
 
-<<<<<<< HEAD
     data_config: Literal[tuple(DATA_CONFIG_MAP.keys())] = "ergocub_arms_only"
-    """Data config to use."""
-=======
-    data_config: str = "fourier_gr1_arms_only"
-    """
+    """Data config to use.
     Data config to use, e.g. so100, fourier_gr1_arms_only, unitree_g1, etc.
     Or a path to a custom data config file. e.g. "module:ClassName" format.
     See gr00t/experiment/data_config.py for more details.
     """
->>>>>>> 4ed4d45d
 
     steps: int = 150
     """Number of steps to evaluate."""
